# -*- coding: utf-8 -*-
# Copyright 2016-2017 TrungNT
from __future__ import print_function, division, absolute_import

import inspect
import marshal
import math
import os
import time
import types
import warnings
from array import array
from collections import Mapping
from collections import OrderedDict, defaultdict
from functools import wraps
from typing import Callable

import numpy as np
from six import string_types
from six.moves import builtins
from six.moves import zip, cPickle
from decorator import decorator

__all__ = [
  'schedule',
  'typecheck',
  'autoattr',
  'abstractstatic',
  'functionable',
  'singleton'
]


def schedule(interval: float,
             stop_after: float = math.inf,
             max_repeat: float = math.inf):
  """Schedule a function to be executed periodically by `interval` second

  Parameters
  ----------
  interval : float
      execution interval in seconds.
  stop_after : float
      stop the execution after seconds.
  max_repeat : float
      stop the execution after number of repetition.
  """
  start_time = [time.time()]
  first_time = [-1.]
  n_repetition = [0]

  @decorator
  def scheduled_fn(fn: Callable, *args, **kwargs):
    curr_time = time.time()
    if (curr_time - start_time[0]) >= interval:
      if first_time[0] < 0:
        first_time[0] = curr_time
      elif curr_time - first_time[0] > stop_after:
        return
      n_repetition[0] += 1
      if n_repetition[0] > max_repeat:
        return
      start_time[0] = curr_time
      return fn(*args, **kwargs)
    return

  return scheduled_fn


# ===========================================================================
# Type enforcement
# ===========================================================================
def _info(fname, expected, actual, flag):
  '''Convenience function outputs nicely formatted error/warning msg.'''

  def to_str(t):
    s = []
    for i in t:
      if not isinstance(i, (tuple, list)):
        s.append(str(i).split("'")[1])
      else:
        s.append('(' + ', '.join([str(j).split("'")[1] for j in i]) + ')')
    return ', '.join(s)

  expected, actual = to_str(expected), to_str(actual)
  ftype = 'method'
  msg = "'{}' {} ".format(fname, ftype) \
        + ("inputs", "outputs")[flag] + " ({}), but ".format(expected) \
        + ("was given", "result is")[flag] + " ({})".format(actual)
  return msg


def _compares_types(argtype, force_types):
  # True if types is satisfied the force_types
  for i, j in zip(argtype, force_types):
    if isinstance(j, (tuple, list)):
      if i not in j:
        return False
    elif i != j:
      return False
  return True


def typecheck(inputs=None, outputs=None, debug=2):
  '''Function/Method decorator. Checks decorated function's arguments are
  of the expected types.

  Parameters
  ----------
  inputs : types
      The expected types of the inputs to the decorated function.
      Must specify type for each parameter.
  outputs : types
      The expected type of the decorated function's return value.
      Must specify type for each parameter.
  debug : int, str
      Optional specification of 'debug' level:
      0:'ignore', 1:'warn', 2:'raise'

  Examples
  --------
  >>> # Function typecheck
  >>> @typecheck(inputs=(int, str, float), outputs=(str))
  >>> def function(a, b, c):
  ...     return b
  >>> function(1, '1', 1.) # no error
  >>> function(1, '1', 1) # error, final argument must be float
  ...
  >>> # method typecheck
  >>> class ClassName(object):
  ...     @typecheck(inputs=(str, int), outputs=int)
  ...     def method(self, a, b):
  ...         return b
  >>> x = ClassName()
  >>> x.method('1', 1) # no error
  >>> x.method(1, '1') # error

  '''
  if inspect.ismethod(inputs) or inspect.isfunction(inputs):
    raise ValueError('You must specify either [inputs] types or [outputs]'
                     ' types arguments.')
  # ====== parse debug ====== #
  if isinstance(debug, str):
    debug_str = debug.lower()
    if 'raise' in debug_str:
      debug = 2
    elif 'warn' in debug_str:
      debug = 1
    else:
      debug = 0
  elif debug not in (0, 1, 2):
    debug = 2
  # ====== check types ====== #
  if inputs is not None and not isinstance(inputs, (tuple, list)):
    inputs = (inputs,)
  if outputs is not None and not isinstance(outputs, (tuple, list)):
    outputs = (outputs,)

  def wrap_function(func):
    # ====== fetch arguments order ====== #
    sign = inspect.signature(func)
    args_name = []
    args_defaults = OrderedDict()
    for n, p in sign.parameters.items():
      if p.kind in (inspect.Parameter.VAR_POSITIONAL,
                    inspect.Parameter.VAR_KEYWORD):
        continue
      args_name.append(n)
      if p.default != inspect.Parameter.empty:
        args_defaults[n] = p.default

    @wraps(func)
    def wrapper(*args, **kwargs):
      input_args = list(args)
      excluded = {i: j for i, j in zip(args_name, input_args)}
      # check default kwargs
      for i, j in args_defaults.items():
        if i in excluded:  # already input as positional argument
          continue
        if i in kwargs:  # specified value
          input_args.append(kwargs[i])
        else:  # default value
          input_args.append(j)
      ### main logic
<<<<<<< HEAD
      if debug == 0: # ignore
=======
      if debug is 0:  # ignore
>>>>>>> 6e78d057
        return func(*args, **kwargs)
      ### Check inputs
      if inputs is not None:
        # main logic
        length = int(min(len(input_args), len(inputs)))
        argtypes = tuple(map(type, input_args))
        # TODO: smarter way to check argtypes for methods
        if not _compares_types(argtypes[:length], inputs[:length]) and \
            not _compares_types(argtypes[1:length + 1],
                                inputs[:length]):  # wrong types
          msg = _info(func.__name__, inputs, argtypes, 0)
          if debug == 1:
            print('TypeWarning:', msg)
          elif debug == 2:
            raise TypeError(msg)
      ### get results
      results = func(*args, **kwargs)
      ### Check outputs
      if outputs is not None:
        res_types = ((type(results),)
                     if not isinstance(results, (tuple, list))
                     else tuple(map(type, results)))
        length = min(len(res_types), len(outputs))
        if len(outputs) > len(res_types) or \
            not _compares_types(res_types[:length], outputs[:length]):
          msg = _info(func.__name__, outputs, res_types, 1)
          if debug == 1:
            print('TypeWarning: ', msg)
          elif debug == 2:
            raise TypeError(msg)
      ### finally everything ok
      return results

    return wrapper

  return wrap_function


# ===========================================================================
# Auto set attributes
# ===========================================================================
def autoattr(*args, **kwargs):
  '''
  Example
  -------
  >>> class ClassName(object):
  ..... def __init__(self):
  ......... super(ClassName, self).__init__()
  ......... self.arg1 = 1
  ......... self.arg2 = False
  ...... @autoattr('arg1', arg1=lambda x: x + 1)
  ...... def test1(self):
  ......... print(self.arg1)
  ...... @autoattr('arg2')
  ...... def test2(self):
  ......... print(self.arg2)
  >>> c = ClassName()
  >>> c.test1() # arg1 = 2
  >>> c.test2() # arg2 = True

  '''
  if len(args) > 0 and (
      inspect.ismethod(args[0]) or inspect.isfunction(args[0])):
    raise ValueError('You must specify at least 1 *args or **kwargs, all '
                     'attributes in *args will be setted to True, likewise, '
                     'all attributes in **kwargs will be setted to given '
                     'value.')
  attrs = {i: True for i in args}
  attrs.update(kwargs)

  def wrap_function(func):
    @wraps(func)
    def wrapper(*args, **kwargs):
      results = func(*args, **kwargs)
      if len(args) > 0:
        for i, j in attrs.items():
          if hasattr(args[0], i):
            if hasattr(j, '__call__'):
              setattr(args[0], str(i), j(getattr(args[0], i)))
            else:
              setattr(args[0], str(i), j)
      return results

    return wrapper

  return wrap_function


# ===========================================================================
# Abstract static
# ===========================================================================
class abstractstatic(staticmethod):
  __slots__ = ()

  def __init__(self, function):
    super(abstractstatic, self).__init__(function)
    function.__isabstractmethod__ = True

  __isabstractmethod__ = True


# ===========================================================================
# Python utilities
# ===========================================================================
_primitives = (bool, int, float, str,
               tuple, list, dict, type, types.ModuleType, types.FunctionType,
               type(None), type(type), np.ndarray)


def func_to_str(func):
  # conver to byte
  code = cPickle.dumps(array("B", marshal.dumps(func.__code__)),
                       protocol=cPickle.HIGHEST_PROTOCOL)
  closure = None
  if func.__closure__ is not None:
    print("[WARNING] function: %s contains closure, which cannot be "
          "serialized." % str(func))
    closure = tuple([c.cell_contents for c in func.__closure__])
  defaults = func.__defaults__
  return (code, closure, defaults)


def str_to_func(s, sandbox=None):
  if isinstance(s, (tuple, list)):
    code, closure, defaults = s
  elif isinstance(s, string_types):  # path to file
    if os.path.isfile(s):
      with open(s, 'rb') as f:
        code, closure, defaults = cPickle.load(f)
    else:  # pickled string
      code, closure, defaults = cPickle.loads(s)
  else:
    raise ValueError("Unsupport str_to_func for type:%s" % type(s))
  code = marshal.loads(cPickle.loads(code).tobytes())
  func = types.FunctionType(code=code, name=code.co_name,
                            globals=sandbox if isinstance(sandbox,
                                                          Mapping) else globals(),
                            closure=closure, argdefs=defaults)
  return func


def _serialize_function_sandbox(function, source):
  '''environment, dictionary (e.g. globals(), locals())
  Parameters
  ----------
  source : str
      source code of the function

  Returns
  -------
  dictionary : cPickle dumps-able dictionary to store as text
  '''
  import re
  sys_module = re.compile(r"__\w+__")

  environment = function.__globals__
  func_module = function.__module__
  sandbox = OrderedDict()
  # ====== serialize primitive type ====== #
  seen_main_function = False
  for name, val in environment.items():
    typ = None
    # ignore system modules
    if sys_module.match(name) is not None:
      continue
    # support primitive type
    if builtins.any(isinstance(val, i) for i in _primitives):
      typ = type(val)
      if isinstance(val, np.ndarray):
        val = (val.tostring(), val.dtype)
        typ = 'ndarray'
      # special case: import module
      elif isinstance(val, types.ModuleType):
        val = val.__name__
        typ = 'module'
      # edward distribution
      elif isinstance(val, type) and str(val.__module__) == 'abc' and \
          str(type(
            val).__module__) == "tensorflow.contrib.distributions.python.ops.distribution":
        val = val.__name__
        typ = 'edward_distribution'
      # the FunctionType itself cannot be pickled (weird!)
      elif val is types.FunctionType:
        val = None
        typ = 'function_type'
      # for some reason, pickle cannot serialize None type
      elif val is None:
        val = None
        typ = 'None'
      elif isinstance(val, Mapping):
        val = cPickle.dumps(val, protocol=cPickle.HIGHEST_PROTOCOL)
        typ = 'Mapping'
      elif inspect.isfunction(val):  # special case: function
        # function might nested, so cannot find it in globals()
        if val == function:
          seen_main_function = True
        # imported function
        _ = '_main' if function == val else ''
        if val.__module__ != func_module:
          typ = 'imported_function'
          val = (val.__name__, val.__module__)
        # defined function in the same script file
        else:
          typ = 'defined_function'
          val = func_to_str(val)
        typ += _
    # finally add to sandbox valid type
    if typ is not None:
      sandbox[name] = (typ, val)
  # ====== not seen the main function ====== #
  if not seen_main_function:  # mark the main function with "_main"
    sandbox['random_name_1234'] = ('defined_function_main',
                                   func_to_str(function))
  return sandbox


def _deserialize_function_sandbox(sandbox):
  '''
  environment : dictionary
      create by `serialize_sandbox`
  '''
  with warnings.catch_warnings():
    warnings.filterwarnings(action='ignore', category=ImportWarning)
    import importlib

  environment = {}
  defined_function = []
  main_func = None
  # first pass we deserialize all type except function type
  for name, (typ, val) in sandbox.items():
    if isinstance(typ, string_types):
      if typ == 'None':
        val = None
      elif typ == 'edward_distribution':
        try:
          import edward
          val = getattr(edward.models, val)
        except ImportError:
          raise ImportError("Cannot import 'edward' library to deserialize "
                            "the function.")
        # exec("from edward.models import %s as %s" % (val, name))
      elif typ == 'function_type':
        val = types.FunctionType
      elif typ == 'Mapping':
        val = cPickle.loads(val)
      elif typ == 'ndarray':
        val = np.fromstring(val[0], dtype=val[1])
      elif typ == 'module':
        val = importlib.import_module(val)
      elif 'imported_function' == typ:
        val = getattr(importlib.import_module(val[1]), val[0])
        if '_main' in typ: main_func = val
      elif 'defined_function' in typ:
        val = str_to_func(val, globals())
        if '_main' in typ: main_func = val
        defined_function.append(name)
    elif builtins.any(isinstance(typ, i) for i in _primitives):
      pass
    else:
      raise ValueError('Unsupport deserializing type: {}, '
                       'value: {}'.format(typ, val))
    environment[name] = val
  # ====== create all defined function ====== #
  # second pass, function all funciton and set it globales to new environment
  for name in defined_function:
    func = environment[name]
    func.__globals__.update(environment)
  return main_func, environment


class _ArgPlaceHolder_(object):
  pass


class functionable(object):
  """ Class handles save and load a function with its arguments

  This function does perfectly for following cases:
      - Pickling `lambda` function without external dependencies.
      - Pickling top-level function.
      - Pickling imported function.

  Parameters
  ----------
  func: function
      lambda or function
  arg: list
      stored arguments list for given function
  kwargs: dict
      stored keyword arguments for given function

  Note
  ----
   - Please use this function with care, only primitive variables
   are stored in pickling the function.
   - Avoid involving closure in creating function (because closure cannot
   be serialized with any mean), for example:

  Example
  -------
  >>> # Wrong way:
  >>> lambda: obj.y
  >>> # Good way (explicitly store the obj in default arguments):
  >>> lambda x=obj: x.y
  """

  def __init__(self, func, *args, **kwargs):
    super(functionable, self).__init__()
    self._function = func
    self.__name__ = self._function.__name__
    try:  # sometime cannot get the source
      self._source = inspect.getsource(self._function)
    except Exception as e:
      print("[WARNING] Cannot get source code of function:", func,
            "(error:%s)" % str(e))
      self._source = None
    # try to pickle the function directly
    try:
      self._sandbox = cPickle.dumps(self._function,
                                    protocol=cPickle.HIGHEST_PROTOCOL)
    except Exception:
      self._sandbox = _serialize_function_sandbox(func, self._source)
    # ====== store argsmap ====== #
    sign = inspect.signature(func)
    argsmap = OrderedDict()
    for i, (n, p) in enumerate(sign.parameters.items()):
      if p.kind in (inspect.Parameter.VAR_POSITIONAL,
                    inspect.Parameter.VAR_KEYWORD):
        continue
      if i < len(args):
        argsmap[n] = args[i]
      elif n in kwargs:
        argsmap[n] = kwargs[n]
      elif p.default != inspect.Parameter.empty:
        argsmap[n] = p.default
      else:
        argsmap[n] = _ArgPlaceHolder_()
    self._argsmap = argsmap

  # ==================== Pickling methods ==================== #
  def __getstate__(self):
    # conver to byte
    return (self._sandbox,
            self._source,
            self._argsmap)

  def __setstate__(self, states):
    (self._sandbox,
     self._source,
     self._argsmap) = states
    # ====== deserialize the function ====== #
    if isinstance(self._sandbox, string_types):
      self._function = cPickle.loads(self._sandbox)
    else:
      self._function, sandbox = _deserialize_function_sandbox(self._sandbox)
    if self._function is None:
      raise RuntimeError('[funtionable] Cannot find function in sandbox.')

  # ==================== properties ==================== #
  @property
  def function(self):
    return self._function

  @property
  def name(self):
    return self._function.__name__

  @property
  def source(self):
    return self._source

  @property
  def sandbox(self):
    return self._sandbox

  # ==================== methods ==================== #
  def __call__(self, *args, **kwargs):
    final_args = self._argsmap.copy()
    for i, j in zip(final_args.keys(), args):
      final_args[i] = j
    final_args.update(kwargs)
    final_args = {i: j for i, j in final_args.items()
                  if not isinstance(j, _ArgPlaceHolder_)}
    return self._function(**final_args)

  def __str__(self):
    s = 'Name:   %s\n' % self._function.__name__
    s += 'kwargs: %s\n' % str(self._argsmap)
    if isinstance(self._sandbox, string_types):
      s += 'Sandbox: pickle-able\n'
    else:
      s += 'Sandbox:%s\n' % str(len(self._sandbox))
    s += str(self._source)
    return s[:-1]

  def __eq__(self, other):
    if self._function == other._function and \
        self._argsmap == other._argsmap:
      return True
    return False

  # ==================== update kwargs ==================== #
  def __setitem__(self, key, value):
    if not isinstance(key, (str, int, float)):
      raise ValueError('Only accept string for kwargs key or int for '
                       'index of args, but type(key)={}'.format(type(key)))
    if isinstance(key, str):
      if key in self._argsmap:
        self._argsmap[key] = value
    else:
      key = int(key)
      if key < len(self._argsmap):
        key = self._argsmap.keys()[key]
        self._argsmap[key] = value

  def __getitem__(self, key):
    if not isinstance(key, (str, int, float)):
      raise ValueError('Only accept string for kwargs key or int for '
                       'index of args, but type(key)={}'.format(type(key)))
    if isinstance(key, str):
      return self._argsmap[key]
    return self._argsmap(int(key))


# ===========================================================================
# Singleton metaclass
# ===========================================================================
def singleton(cls):
  ''' Singleton for class instance, all __init__ with same arguments return
  same instance
  @NOTE: this is copy from six.add_metaclass
  '''
  if not isinstance(cls, type):
    raise Exception('singleton decorator only accept class (type).')
  orig_vars = cls.__dict__.copy()
  slots = orig_vars.get('__slots__')
  if slots is not None:
    if isinstance(slots, str):
      slots = [slots]
    for slots_var in slots:
      orig_vars.pop(slots_var)
  orig_vars.pop('__dict__', None)
  orig_vars.pop('__weakref__', None)
  return Singleton(cls.__name__, cls.__bases__, orig_vars)


class Singleton(type):
  # class_type -> [(arguments, instance), ...]
  _INSTANCES = defaultdict(list)

  @staticmethod
  def _dispose(self):
    clz = self.__class__
    Singleton._INSTANCES[clz] = [(args, obj)
                                 for args, obj in Singleton._INSTANCES[clz]
                                 if obj != self]

  def __new__(mcs, name, bases, class_dict):
    if '_get_id' not in class_dict:
      raise ValueError("Instance of Singleton must define classmethod "
                       "'_get_id', this method takes the same arguments as __init__ "
                       "and return the unique identity for an instance.")
    return super().__new__(mcs, name, bases, class_dict)

  def __call__(cls, *args, **kwargs):
    obj_id = cls._get_id(*args, **kwargs)
    # check defined instance
    instances_list = Singleton._INSTANCES[cls]
    for arguments, obj in instances_list:
      if arguments == obj_id:
        return obj
    # Create new instance
    obj = super(Singleton, cls).__call__(*args, **kwargs)
    instances_list.append((obj_id, obj))
    setattr(obj, '__del__',
            types.MethodType(Singleton._dispose, obj))
    return obj<|MERGE_RESOLUTION|>--- conflicted
+++ resolved
@@ -182,11 +182,7 @@
         else:  # default value
           input_args.append(j)
       ### main logic
-<<<<<<< HEAD
       if debug == 0: # ignore
-=======
-      if debug is 0:  # ignore
->>>>>>> 6e78d057
         return func(*args, **kwargs)
       ### Check inputs
       if inputs is not None:
